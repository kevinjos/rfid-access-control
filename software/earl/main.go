--- conflicted
+++ resolved
@@ -13,6 +13,17 @@
 	"time"
 )
 
+// Each access point has their own name. The terminals can identify
+// by that name.
+type Target string // TODO: find better name for this type
+const (
+	TargetDownstairs = Target("gate")
+	TargetUpstairs   = Target("door")
+	TargetElevator   = Target("elevator")
+	// Someday we'll have the network closet locked down
+	//TargetNetwork = "closet"
+)
+
 // Interacting with the terminal. The terminal does send as well asynchronous
 // information, reflected in the 'Handler' interface below.
 type Terminal interface {
@@ -58,7 +69,6 @@
 }
 
 // Actions as result of the authentication decisions.
-type Target string // TODO: find better name
 type DoorActions interface {
 	OpenDoor(which Target)
 }
@@ -199,30 +209,26 @@
 		log.SetOutput(logfile)
 	}
 
-<<<<<<< HEAD
-	authenticator := NewAuthenticator("/var/access/users.csv", "/var/access/legacy_keycode.txt")
+	authenticator := NewFileBasedAuthenticator("/var/access/users.csv", "/var/access/legacy_keycode.txt")
 	doorActions := new(GPIOActions)
-=======
-	authenticator := NewFileBasedAuthenticator("/var/access/users.csv", "/var/access/legacy_keycode.txt")
->>>>>>> f78bfffb
-
 	for _, arg := range flag.Args() {
 		devicepath, baudrate := parseArg(arg)
 		t := NewTerminalStub(devicepath, baudrate)
 		t.LoadTerminalName() // Need to spam this a few times to reset the device
 		t.LoadTerminalName()
 		log.Printf("Device '%s' connected to '%s'", arg, t.GetTerminalName())
-		// Each terminal might have a different Handler to deal with.
-		// They are dispatched by name, so that it doesn't matter which
-		// serial interface they are connected to.
+		// Terminals are dispatched by name. There might be different handlers
+		// for the name e.g. handlers that deal with reading codes and opening
+		// doors, but also the UI handler dealing with adding new users.
 		var handler Handler
-		switch t.GetTerminalName() {
-		case "gate":
-		case "upstairs":
+		switch Target(t.GetTerminalName()) {
+		case TargetDownstairs:
+		case TargetUpstairs:
+		case TargetElevator:
 			handler = NewAccessHandler(authenticator, doorActions)
 
 		default:
-			log.Printf("No Handler for '%s'", t.GetTerminalName())
+			log.Printf("Don't know how to deal with terminal '%s'", t.GetTerminalName())
 		}
 
 		if handler != nil {
